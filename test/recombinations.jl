--- conflicted
+++ resolved
@@ -46,23 +46,18 @@
         @test PMX([0:4;], [3,2,1,0,4], rng=rng) == ([3, 2, 1, 0, 4], [0, 1, 2, 3, 4])
         @test CX([1:8;],[2,4,6,8,7,5,3,1]) == ([1,2,6,4,7,5,3,8],[2,4,3,8,5,6,7,1])
         @test CX([8,4,7,3,6,2,5,1,9,0],collect(0:9)) == ([8,1,2,3,4,5,6,7,9,0],[0,4,7,3,6,2,5,1,8,9])
-<<<<<<< HEAD
-        @test SBX(0.0)(pop[1], pop[2]) == ([0.5, 0.5], [0.5, 0.5])
-        @test sum(sum.(SBX()(pop[1], pop[2]) .- (pop[2], pop[1]))) ≈ 0 atol=1e-10
-        @test compare(
-            (SXO(1)([true,false], [false,true]) for i in 1:100),
-            [ ([true,false], [true,false]), ([true,false], [false,true]),
-              ([false,true], [true,false]), ([false,true], [false,true]) ]
-        )
-=======
         Random.seed!(rng, 18)
         @test OX1([1:8;], [2,4,6,8,7,5,3,1], rng=rng) == ([3,4,6,8,7,5,1,2], [8,7,3,4,5,6,1,2])
         Random.seed!(rng, 18)
         @test OX2([1:8;], [2,4,6,8,7,5,3,1], rng=rng) == ([1,2,3,4,6,5,7,8], [2,4,3,8,7,5,6,1])
         Random.seed!(rng, 18)
         @test POS([1:8;], [2,4,6,8,7,5,3,1], rng=rng) == ([1,4,6,2,3,5,7,8], [4,2,3,8,7,6,5,1])
-
->>>>>>> cfe9ef7f
+        Random.seed!(rng, 18)
+        @test compare(
+            (SXO(1)([true,false], [false,true], rng=rng) for i in 1:100),
+            [ ([true,false], [true,false]), ([true,false], [false,true]),
+              ([false,true], [true,false]), ([false,true], [false,true]) ]
+        )
     end
 
     @testset "DE" begin
