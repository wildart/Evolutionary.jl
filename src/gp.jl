const Terminal = Union{Symbol, Real, Function}

"""
Implementation of Koza-type (tree-based) Genetic Programming

The constructor takes following keyword arguments:

- `populationSize`: The size of the population
- `terminals`: A dictionary of terminals with their their corresponding dimensionality
    - This dictionary contains (`Terminal`, `Int`) pairs
    - The terminals can be any symbols (variables), constat values, or 0-arity functions.
- `functions`: A collection of functions with their corresponding arity.
    - This dictionary contains (`Function`, `Int`) pairs
- `initialization`: A strategy for population initialization (default: `:grow`)
    - Possible values: `:grow` and `:full`
- `mindepth`: Minimal depth of the expression (default: `0`)
- `maxdepth`: Maximal depth of the expression (default: `3`)
- `simplify`: An expression simplification function (default: `:nothing`)
- `optimizer`: An evolutionary optimizer used for evolving the expressions (default: [`GA`](@ref))
    - Use `mutation` and `crossover` parameters to specify GP-related mutation operation.
    - Use `selection` parameter to specify the offspring selection procedure
"""
@kwdef struct TreeGP <: AbstractOptimizer
    populationSize::Integer = 50
    terminals::Dict{Terminal, Int} = Dict(:x=>1, rand=>1)
    functions::Dict{Function, Int} = Dict( f=>2 for f in [+,-,*,pdiv] )
    mindepth::Int = 0
    maxdepth::Int = 3
    initialization::Symbol = :grow
    simplify::Union{Nothing, Function} = nothing
    optimizer::AbstractOptimizer = GA()
end
function TreeGP(pop::Integer, term::Vector{Terminal}, func::Vector{Function}; kwargs...)
    terminals = Dict(t=>1 for t in term)
    functions = Dict(f=>2 for f in func)
    TreeGP(;populationSize=pop, terminals=terminals, functions=functions, kwargs...)
end

population_size(method::TreeGP) = method.populationSize
default_options(method::TreeGP) = (iterations=1000, abstol=1e-15)
terminals(m::TreeGP) = Symbol[t for t in keys(m.terminals) if isa(t,Symbol)] |> sort!
function summary(m::TreeGP)
    par = join(terminals(m),",")
    "TreeGP[P=$(m.populationSize),Parameter[$(par)],$(keys(m.functions))]"
end
show(io::IO,m::TreeGP) = print(io, summary(m))

"""
    randterm(t::TreeGP)

Returns a random terminal given the specification from the `TreeGP` object `t`.
"""
<<<<<<< HEAD
function randterm(t::TreeGP)
    term = rand(keys(t.terminals))
    if isa(term, Symbol) || isa(term, Real)
=======
function randterm(rng::AbstractRNG, t::TreeGP)
    term = rand(rng, keys(t.terminals))
    if isa(term, Symbol)
>>>>>>> cfe9ef7f
        term
    elseif isa(term, Function)
        term()
    else
        # Code shouldn't reach branch but left as a catchall
        dim = t.terminals[term]
        dim == 1 ? rand(rng) : rand(rng, dim)
    end
end
randterm(t::TreeGP) = randterm(Random.GLOBAL_RNG, t)

"""
    rand(t::TreeGP, maxdepth=2; mindepth=maxdepth-1)::Expr

Create a ranodm expression tree given the specification from the `TreeGP` object `t`.
"""
function rand(rng::AbstractRNG, t::TreeGP, maxdepth::Int=2; mindepth::Int=maxdepth-1)
    @assert maxdepth > mindepth "`maxdepth` must be larger then `mindepth`"
    tl = length(t.terminals)
    fl = length(t.functions)
    root = if (maxdepth == 0  || ( t.initialization == :grow && rand(rng) < tl/(tl+fl) ) ) && mindepth <= 0
        randterm(rng, t)
    else
        rand(rng, keys(t.functions))
    end
    if isa(root, Function)
        args = Any[]
        for i in 1:t.functions[root]
            arg = rand(rng, t, maxdepth-1, mindepth=mindepth-1)
            push!(args, arg)
        end
        Expr(:call, root, args...)
    else
        return root
    end
end
rand(t::TreeGP, maxdepth::Int=2; kwargs...) =
    rand(Random.GLOBAL_RNG, t, maxdepth; kwargs...)

"""
    initial_population(m::TreeGP, expr::{Expr,Nothing}=nothing)

Initialize a random population of expressions derived from `expr`.
"""
function initial_population(m::TreeGP, expr::Union{Expr,Nothing}=nothing)
    n = population_size(m)
    return [
        expr === nothing ? rand(m, m.maxdepth, mindepth=m.mindepth) : deepcopy(expr)
        for i in 1:n
    ]
end

mutable struct GPState{T,IT} <: Evolutionary.AbstractOptimizerState
    ga::GAState{T,IT}
end
value(s::GPState) = s.ga.fitness
minimizer(s::GPState) = s.ga.fittest

"""Initialization of GP algorithm state"""
function initial_state(method::TreeGP, options, objfun, population)
    return GPState(initial_state(method.optimizer, options, objfun, population))
end

function update_state!(objfun, constraints, state::GPState, population::AbstractVector{IT}, method, options, itr) where {IT}
    # perform GA step
    res = update_state!(objfun, constraints, state.ga, population, method.optimizer, options, itr)
    # simplify expressions
    if method.simplify !== nothing
        for i in 1:length(population)
            method.simplify(population[i])
        end
    end
    return res
end

# Custom optimization call
function optimize(f, method::TreeGP, options::Options = Options(;default_options(method)...))
    method.optimizer.mutation =  subtree(method)
    method.optimizer.crossover = crosstree
    optimize(f, NoConstraints(), nothing, method, options)
end<|MERGE_RESOLUTION|>--- conflicted
+++ resolved
@@ -50,15 +50,9 @@
 
 Returns a random terminal given the specification from the `TreeGP` object `t`.
 """
-<<<<<<< HEAD
-function randterm(t::TreeGP)
-    term = rand(keys(t.terminals))
-    if isa(term, Symbol) || isa(term, Real)
-=======
 function randterm(rng::AbstractRNG, t::TreeGP)
     term = rand(rng, keys(t.terminals))
-    if isa(term, Symbol)
->>>>>>> cfe9ef7f
+    if isa(term, Symbol) || isa(term, Real)
         term
     elseif isa(term, Function)
         term()
